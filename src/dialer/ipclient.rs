--- conflicted
+++ resolved
@@ -63,13 +63,8 @@
             mac_address_bytes[..self.mac_address.len()]
                 .clone_from_slice(self.mac_address.as_bytes());
 
-<<<<<<< HEAD
             let isp_be = (self.isp as u32).to_be();
-            let isp_bytes = integer_to_bytes(&isp_be);
-=======
-            let isp_be = (self.isp.clone() as u32).to_be();
             let isp_bytes = any_to_bytes(&isp_be);
->>>>>>> 080942c0
 
             macopen_packet.extend_from_slice(&username_bytes);
             macopen_packet.extend_from_slice(&self.ipaddress.octets());
